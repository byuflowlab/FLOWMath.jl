#=
Interpolation Methods

=#

using OffsetArrays: OffsetVector


"""
private function, find index in array where x would be inserted for interpolation
between xvec[i] and xvec[i+1]
"""
function findindex(xvec, x)

    n = length(xvec)
    i = searchsortedlast(xvec, x)

    # this version allows extrapolation
    if i == 0
        i = 1
    elseif i == n
        i = n - 1
    end

    # this version prevents extrapolation
    # if i == 0
    #     throw(DomainError(x, "x falls below range of provided spline data"))
    # elseif i == n 
    #     if x == xvec[n]
    #         i = n - 1
    #     else
    #         throw(DomainError(x, "x falls above range of provided spline data"))
    #     end
    # end

    return i
end

## ------ Akima Interpolation  ---------

# struct used internally
struct Akima{TX, TY, TCoeff}

    xdata::TX
    ydata::TY
    p0::Vector{TCoeff}
    p1::Vector{TCoeff}
    p2::Vector{TCoeff}
    p3::Vector{TCoeff}

end


"""
    Akima(xdata, ydata, delta_x=0.0)

Creates an akima spline at node points: `xdata`, `ydata`.  This is a 1D spline that avoids
overshooting issues common with many other polynomial splines resulting in a more
natural curve.  It also only depends on local points (`i-2`...`i+2`) allow for more efficient
computation.  `delta_x` is the half width of a smoothing interval used for the absolute
value function.  Set `delta_x=0` to recover the original akima spline.  The smoothing
is only useful if you want to differentiate xdata and ydata.  In many case the nodal points
are fixed so this is not needed.  Returns an akima spline object (Akima struct).
This function, only performs construction of the spline, not evaluation.
This is useful if you want to evaluate the same mesh at multiple different conditions.
A convenience method exists below to perform both in one shot.
"""
function Akima(xdata::AbstractVector{TFX}, ydata::AbstractVector{TFY}, delta_x=0.0) where {TFX, TFY}

    # setup
    eps = 1e-30
    n = length(xdata)
<<<<<<< HEAD
    T = eltype(xdata)

    # compute segment slopes
    m = OffsetVector(zeros(T, n+3), -1:n+1)
=======
    TCoeff = promote_type(TFX, TFY)

    # compute segment slopes
    m = OffsetVector(zeros(TCoeff, n+3), -1:n+1)
>>>>>>> ff098b4f
    for i = 1:n-1
        m[i] = (ydata[i+1] - ydata[i]) / (xdata[i+1] - xdata[i])
    end

    # estimation for end points
    m[0] = 2.0*m[1] - m[2]
    m[-1] = 2.0*m[0] - m[1]
    m[n] = 2.0*m[n-1] - m[n-2]
    m[n+1] = 2.0*m[n] - m[n-1]

    # slope at points
<<<<<<< HEAD
    t = zeros(T, n)
=======
    t = zeros(TCoeff, n)
>>>>>>> ff098b4f
    for i = 1:n
        m1 = m[i-2]
        m2 = m[i-1]
        m3 = m[i]
        m4 = m[i+1]
        w1 = abs_smooth(m4 - m3, delta_x)
        w2 = abs_smooth(m2 - m1, delta_x)
        if (w1 < eps && w2 < eps)
            t[i] = 0.5*(m2 + m3)  # special case to avoid divide by zero
        else
            t[i] = (w1*m2 + w2*m3) / (w1 + w2)
        end
    end

    # polynomial cofficients
<<<<<<< HEAD
    p0 = zeros(T, n-1)
    p1 = zeros(T, n-1)
    p2 = zeros(T, n-1)
    p3 = zeros(T, n-1)
=======
    p0 = zeros(TCoeff, n-1)
    p1 = zeros(TCoeff, n-1)
    p2 = zeros(TCoeff, n-1)
    p3 = zeros(TCoeff, n-1)
>>>>>>> ff098b4f
    for i = 1:n-1
        dx = xdata[i+1] - xdata[i]
        t1 = t[i]
        t2 = t[i+1]
        p0[i] = ydata[i]
        p1[i] = t1
        p2[i] = (3.0*m[i] - 2.0*t1 - t2)/dx
        p3[i] = (t1 + t2 - 2.0*m[i])/dx^2
    end

    return Akima(xdata, ydata, p0, p1, p2, p3)
end

function (spline::Akima)(x::Number)

    j = findindex(spline.xdata, x)

    # evaluate polynomial
    dx = x - spline.xdata[j]
    y = spline.p0[j] + spline.p1[j]*dx + spline.p2[j]*dx^2 + spline.p3[j]*dx^3

    return y
end

(spline::Akima)(x::AbstractVector) = spline.(x)

"""
    akima(x, y, xpt)

A convenience method to perform construction and evaluation of the spline in one step.
See docstring for Akima for more details.

**Arguments**
- `x, y::Vector{Float}`: the node points
- `xpt::Vector{Float} or ::Float`: the evaluation point(s)

**Returns**
- `ypt::Vector{Float} or ::Float`: interpolated value(s) at xpt using akima spline.
"""
akima(x, y, xpt) = Akima(x, y)(xpt)

"""
    derivative(spline, x)

Computes the derivative of an Akima spline at x.

**Arguments**
- `spline::Akima}`: an Akima spline
- `x::Float`: the evaluation point(s)

**Returns**
- `dydx::Float`: derivative at x using akima spline.
"""
function derivative(spline::Akima, x)

    j = findindex(spline.xdata, x)

    # evaluate polynomial
    dx = x - spline.xdata[j]
    dydx = spline.p1[j] + 2*spline.p2[j]*dx + 3*spline.p3[j]*dx^2

    return dydx
end

"""
    gradient(spline, x)

Computes the gradient of a Akima spline at x.

**Arguments**
- `spline::Akima}`: an Akima spline
- `x::Vector{Float}`: the evaluation point(s)

**Returns**
- `dydx::Vector{Float}`: gradient at x using akima spline.
"""
gradient(spline::Akima, x) = derivative.(Ref(spline), x)


# ------ Linear Interpolation  ---------

"""
    linear(xdata, ydata, x::Number)

Linear interpolation.

**Arguments**
- `xdata::Vector{Float64}`: x data used in constructing interpolation
- `ydata::Vector{Float64}`: y data used in constructing interpolation
- `x::Float64`: point to evaluate spline at

**Returns**
- `y::Float64`: value at x using linear interpolation
"""
function linear(xdata, ydata, x::Number)

    i = findindex(xdata, x)

    # lienar interpolation
    eta = (x - xdata[i]) / (xdata[i+1] - xdata[i])
    y = ydata[i] + eta*(ydata[i+1] - ydata[i])

    return y
end

"""
    linear(xdata, ydata, x::AbstractVector)
    
Convenience function to perform linear interpolation at multiple points.
"""
linear(xdata, ydata, x::AbstractVector) = linear.(Ref(xdata), Ref(ydata), x)


"""
derivative of linear interpolation at `x::Number`
"""
function derivative(xdata, ydata, x)

    i = findindex(xdata, x)
    dydx = (ydata[i+1] - ydata[i]) / (xdata[i+1] - xdata[i])

    return dydx
end

"""
gradient of linear interpolation at `x::Vector`
"""
gradient(xdata, ydata, x) = derivative.(Ref(xdata), Ref(ydata), x)


# ------- higher order recursive 1D interpolation ------

"""
   interp2d(interp1d, xdata, ydata, fdata, xpt, ypt)

2D interpolation using recursive 1D interpolation.  This approach is likely less efficient than a more direct
2D interpolation method, especially one you can create separate creation from evaluation,
but it is generalizable to any spline approach and any dimension.

**Arguments**
- `interp1d`: any spline function of form: ypt = interp1d(xdata, ydata, xpt) where data are the known
    data(node) points and pt are the points where you want to evaluate the spline at.
- `xdata::Vector{Float}`, `ydata::Vector{Float}`: Define the 2D grid
- `fdata::Matrix{Float}`: where fdata[i, j] is the function value at xdata[i], ydata[j]
- `xpt::Vector{Float}`, `ypt::Vector{Float}`: the locations where you want to evaluate the spline

**Returns**
- `fhat::Matrix{Float}`: where fhat[i, j] is the estimate function value at xpt[i], ypt[j]
"""
function interp2d(interp1d, xdata, ydata, fdata, xpt, ypt)

    ny = length(ydata)
    nxpt = length(xpt)
    nypt = length(ypt)
    yinterp = zeros(ny, nxpt)
    output = zeros(nxpt, nypt)

    for i = 1:ny
        yinterp[i, :] = interp1d(xdata, fdata[:, i], xpt)
    end
    for i = 1:nxpt
        output[i, :] = interp1d(ydata, yinterp[:, i], ypt)
    end


    return output
end

"""
    interp3d(interp1d, xdata, ydata, zdata, fdata, xpt, ypt, zpt)

Same as interp2d, except in three dimension.
"""
function interp3d(interp1d, xdata, ydata, zdata, fdata, xpt, ypt, zpt)

    nz = length(zdata)
    nxpt = length(xpt)
    nypt = length(ypt)
    nzpt = length(zpt)
    zinterp = zeros(nz, nxpt, nypt)
    output = zeros(nxpt, nypt, nzpt)

    for i = 1:nz
        zinterp[i, :, :] = interp2d(interp1d, xdata, ydata, fdata[:, :, i], xpt, ypt)
    end
    for j = 1:nypt
        for i = 1:nxpt
            output[i, j, :] = interp1d(zdata, zinterp[:, i, j], zpt)
        end
    end

    return output
end


"""
    interp4d(interp1d, xdata, ydata, zdata, fdata, xpt, ypt, zpt)

Same as interp3d, except in four dimensions.
"""
function interp4d(interp1d, xdata, ydata, zdata, tdata, fdata, xpt, ypt, zpt, tpt)

    nt = length(tdata)
    nxpt = length(xpt)
    nypt = length(ypt)
    nzpt = length(zpt)
    ntpt = length(tpt)
    tinterp = zeros(nt, nxpt, nypt, nzpt)
    output = zeros(nxpt, nypt, nzpt, ntpt)

    for i = 1:nt
        tinterp[i, :, :, :] = interp3d(interp1d, xdata, ydata, zdata, fdata[:, :, :, i], xpt, ypt, zpt)
    end
    for k = 1:nzpt
        for j = 1:nypt
            for i = 1:nxpt
                output[i, j, k, :] = interp1d(tdata, tinterp[:, i, j, k], tpt)
            end
        end
    end

    return output
end<|MERGE_RESOLUTION|>--- conflicted
+++ resolved
@@ -70,17 +70,10 @@
     # setup
     eps = 1e-30
     n = length(xdata)
-<<<<<<< HEAD
-    T = eltype(xdata)
-
-    # compute segment slopes
-    m = OffsetVector(zeros(T, n+3), -1:n+1)
-=======
     TCoeff = promote_type(TFX, TFY)
 
     # compute segment slopes
     m = OffsetVector(zeros(TCoeff, n+3), -1:n+1)
->>>>>>> ff098b4f
     for i = 1:n-1
         m[i] = (ydata[i+1] - ydata[i]) / (xdata[i+1] - xdata[i])
     end
@@ -92,11 +85,7 @@
     m[n+1] = 2.0*m[n] - m[n-1]
 
     # slope at points
-<<<<<<< HEAD
-    t = zeros(T, n)
-=======
     t = zeros(TCoeff, n)
->>>>>>> ff098b4f
     for i = 1:n
         m1 = m[i-2]
         m2 = m[i-1]
@@ -112,17 +101,10 @@
     end
 
     # polynomial cofficients
-<<<<<<< HEAD
-    p0 = zeros(T, n-1)
-    p1 = zeros(T, n-1)
-    p2 = zeros(T, n-1)
-    p3 = zeros(T, n-1)
-=======
     p0 = zeros(TCoeff, n-1)
     p1 = zeros(TCoeff, n-1)
     p2 = zeros(TCoeff, n-1)
     p3 = zeros(TCoeff, n-1)
->>>>>>> ff098b4f
     for i = 1:n-1
         dx = xdata[i+1] - xdata[i]
         t1 = t[i]
