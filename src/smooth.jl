--- conflicted
+++ resolved
@@ -139,10 +139,7 @@
 
 """
     cubic_blend(f1x, f2x, x, xt, delta_x)
-<<<<<<< HEAD
-=======
 
->>>>>>> 28993e96
 Smoothly transitions the results of functions f1 and f2 using a cubic polynomial,
 with the transition between the functions located at `xt`. delta_x is the half
 width of the smoothing interval.  The resulting function is C1 continuous.
@@ -161,10 +158,7 @@
 
 """
     quintic_blend(f1x, f2x, x, xt, delta_x)
-<<<<<<< HEAD
-=======
 
->>>>>>> 28993e96
 Smoothly transitions the results of functions f1 and f2 using a quintic polynomial,
 with the transition between the functions located at `xt`. delta_x is the half
 width of the smoothing interval.  The resulting function is C2 continuous.
