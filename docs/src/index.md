--- conflicted
+++ resolved
@@ -400,8 +400,6 @@
 plot(x, y_quintic)
 legend(["sin(x)", "cos(x)","exp(x)","x^2","x","sigmoid","cubic","quintic"])
 savefig("vectorblend"); nothing
-
-
 ```
 
 ![](cubic.svg)
@@ -411,9 +409,6 @@
 quintic_blend
 ```
 
-<<<<<<< HEAD
-
-=======
 ### Step function
 Step functions are not easily differentiable. The below function smoothly transitions from `y0` to `yf` when `x` equals `x_step`. The transition occurs between `x_step`-`dx` and `x_step`+`dx`. The polynomial used in the transtion of order 2`N`+1.
 
@@ -439,11 +434,9 @@
 
 ![](step.svg)
 
-
 ```@docs
 step_smooth
 ```
->>>>>>> 7aca042d
 
 ### Complex-step safe functions
 
